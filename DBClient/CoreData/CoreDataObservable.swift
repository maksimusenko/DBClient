//
//  CoreDataObservable.swift
//  ArchitectureGuideTemplate
//
//  Created by Serhii Butenko on 15/12/16.
//  Copyright © 2016 Yalantis. All rights reserved.
//

import Foundation
import CoreData

class CoreDataObservable<T: Stored, U: NSManagedObject>: RequestObservable<T> {
    
<<<<<<< HEAD
    var observer: ((ObservableChange<T>) -> Void)?
=======
    fetchRequest = {
      let fetchRequest = NSFetchRequest<U>(entityName: coreDataModelType.entityName)
      if let predicate = request.predicate {
        fetchRequest.predicate = predicate
      }
      if let sortDescriptor = request.sortDescriptor {
        fetchRequest.sortDescriptors = [sortDescriptor]
      } else {
        let defaultSortDescriptor = NSSortDescriptor(key: coreDataModelType.primaryKeyName, ascending: true)
        fetchRequest.sortDescriptors = [defaultSortDescriptor]
      }
      fetchRequest.fetchLimit = request.fetchLimit
      fetchRequest.fetchOffset = request.fetchOffset
      
      return fetchRequest
    }()
>>>>>>> 88cf6bae
    
    let fetchRequest: NSFetchRequest<U>
    let fetchedResultsController: NSFetchedResultsController<U>
    
    private let fetchedResultsControllerDelegate: FetchedResultsControllerDelegate<U>
    
    init(request: FetchRequest<T>, context: NSManagedObjectContext) {
        guard let coreDataModelType = T.self as? CoreDataModelConvertible.Type else {
            fatalError("CoreDataDBClient can manage only types which conform to CoreDataModelConvertible")
        }
        
        fetchRequest = {
            let fetchRequest = NSFetchRequest<U>(entityName: coreDataModelType.entityName)
            if let predicate = request.predicate {
                fetchRequest.predicate = predicate
            }
            if let sortDescriptor = request.sortDescriptor {
                fetchRequest.sortDescriptors = [sortDescriptor]
            } else {
                let defaultSortDescriptor = NSSortDescriptor(key: coreDataModelType.primaryKey, ascending: true)
                fetchRequest.sortDescriptors = [defaultSortDescriptor]
            }
            fetchRequest.fetchLimit = request.fetchLimit
            fetchRequest.fetchOffset = request.fetchOffset
            
            return fetchRequest
        }()
        
        fetchedResultsControllerDelegate = FetchedResultsControllerDelegate()
        
        fetchedResultsController = NSFetchedResultsController(
            fetchRequest: fetchRequest,
            managedObjectContext: context,
            sectionNameKeyPath: nil,
            cacheName: nil
        )
        fetchedResultsController.delegate = fetchedResultsControllerDelegate
        
        super.init(request: request)
    }
    
    override func observe(_ closure: @escaping (ObservableChange<T>) -> Void) {
        assert(observer == nil, "Observable can be observed only once")
        
        guard let coreDataModelType = T.self as? CoreDataModelConvertible.Type else {
            fatalError("CoreDataDBClient can manage only types which conform to CoreDataModelConvertible")
        }
        
        do {
            let initial = try fetchedResultsController.managedObjectContext.fetch(fetchRequest)
            let mapped = initial.map { coreDataModelType.from($0) as! T }
            closure(.initial(mapped))
            observer = closure
            
            fetchedResultsControllerDelegate.observer = { [unowned self] change in
                if case .change(let change) = change {
                    let mappedInsertions = change.insertions.map { ($0, coreDataModelType.from($1) as! T) }
                    let mappedModifications = change.modifications.map { ($0, coreDataModelType.from($1) as! T) }
                    let mappedObjects = change.objects.map { coreDataModelType.from($0) as! T }
                    let mappedChange: ObservableChange.ModelChange = (
                        objects: mappedObjects,
                        deletions: change.deletions,
                        insertions: mappedInsertions,
                        modifications: mappedModifications
                    )
                    self.observer?(.change(mappedChange))
                }
            }
            
            try fetchedResultsController.performFetch()
        } catch let error {
            closure(.error(error))
        }
    }
    
}

/// A separate class to avoid inherintace from NSObject
private class FetchedResultsControllerDelegate<T: NSManagedObject>: NSObject, NSFetchedResultsControllerDelegate {
    
    var observer: ((ObservableChange<T>) -> Void)?
    private var batchChanges: [CoreDataChange<T>] = []
    
    func controller(_ controller: NSFetchedResultsController<NSFetchRequestResult>, didChange anObject: Any, at indexPath: IndexPath?, for type: NSFetchedResultsChangeType, newIndexPath: IndexPath?) {
        guard let object = anObject as? T else { return }
        
        switch type {
        case .delete:
            batchChanges.append(.delete(indexPath!.row, object))
        case .insert:
            batchChanges.append(.insert(newIndexPath!.row, object))
        case .update:
            batchChanges.append(.update(indexPath!.row, object))
        default: break
        }
    }
    
    func controllerWillChangeContent(_ controller: NSFetchedResultsController<NSFetchRequestResult>) {
        batchChanges = []
    }
    
    func controllerDidChangeContent(_ controller: NSFetchedResultsController<NSFetchRequestResult>) {
        let deleted = batchChanges.filter { $0.isDeletion }.map { $0.index() }
        let inserted = batchChanges.filter { $0.isInsertion }.map { (index: $0.index(), element: $0.object()) }
        let updated = batchChanges.filter { $0.isUpdate }.map { (index: $0.index(), element: $0.object()) }
        let mappedChange: ObservableChange.ModelChange = (
            objects: controller.fetchedObjects as? [T] ?? [],
            deletions: deleted,
            insertions: inserted,
            modifications: updated
        )
        observer?(.change(mappedChange))
        batchChanges = []
    }
    
}<|MERGE_RESOLUTION|>--- conflicted
+++ resolved
@@ -1,6 +1,6 @@
 //
 //  CoreDataObservable.swift
-//  ArchitectureGuideTemplate
+//  DBClient
 //
 //  Created by Serhii Butenko on 15/12/16.
 //  Copyright © 2016 Yalantis. All rights reserved.
@@ -11,26 +11,7 @@
 
 class CoreDataObservable<T: Stored, U: NSManagedObject>: RequestObservable<T> {
     
-<<<<<<< HEAD
     var observer: ((ObservableChange<T>) -> Void)?
-=======
-    fetchRequest = {
-      let fetchRequest = NSFetchRequest<U>(entityName: coreDataModelType.entityName)
-      if let predicate = request.predicate {
-        fetchRequest.predicate = predicate
-      }
-      if let sortDescriptor = request.sortDescriptor {
-        fetchRequest.sortDescriptors = [sortDescriptor]
-      } else {
-        let defaultSortDescriptor = NSSortDescriptor(key: coreDataModelType.primaryKeyName, ascending: true)
-        fetchRequest.sortDescriptors = [defaultSortDescriptor]
-      }
-      fetchRequest.fetchLimit = request.fetchLimit
-      fetchRequest.fetchOffset = request.fetchOffset
-      
-      return fetchRequest
-    }()
->>>>>>> 88cf6bae
     
     let fetchRequest: NSFetchRequest<U>
     let fetchedResultsController: NSFetchedResultsController<U>
@@ -50,7 +31,7 @@
             if let sortDescriptor = request.sortDescriptor {
                 fetchRequest.sortDescriptors = [sortDescriptor]
             } else {
-                let defaultSortDescriptor = NSSortDescriptor(key: coreDataModelType.primaryKey, ascending: true)
+                let defaultSortDescriptor = NSSortDescriptor(key: coreDataModelType.primaryKeyName, ascending: true)
                 fetchRequest.sortDescriptors = [defaultSortDescriptor]
             }
             fetchRequest.fetchLimit = request.fetchLimit
@@ -115,16 +96,22 @@
     private var batchChanges: [CoreDataChange<T>] = []
     
     func controller(_ controller: NSFetchedResultsController<NSFetchRequestResult>, didChange anObject: Any, at indexPath: IndexPath?, for type: NSFetchedResultsChangeType, newIndexPath: IndexPath?) {
-        guard let object = anObject as? T else { return }
+        guard let object = anObject as? T else {
+            return
+        }
         
         switch type {
         case .delete:
             batchChanges.append(.delete(indexPath!.row, object))
+            
         case .insert:
             batchChanges.append(.insert(newIndexPath!.row, object))
+            
         case .update:
             batchChanges.append(.update(indexPath!.row, object))
+            
         default: break
+            
         }
     }
     
